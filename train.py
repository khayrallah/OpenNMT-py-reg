--- conflicted
+++ resolved
@@ -1,10 +1,7 @@
 from __future__ import division
 
 import onmt
-<<<<<<< HEAD
 import onmt.Markdown
-=======
->>>>>>> 9de58fcc
 import onmt.modules
 import argparse
 import torch
@@ -52,16 +49,6 @@
 parser.add_argument('-brnn_merge', default='concat',
                     help="""Merge action for the bidirectional hidden states:
                     [concat|sum]""")
-
-<<<<<<< HEAD
-=======
-parser.add_argument('-encoder_type', default='text',
-                    help="""type of encoder to use""")
-
-
-
-## Optimization options
->>>>>>> 9de58fcc
 
 # Optimization options
 parser.add_argument('-encoder_type', default='text',
